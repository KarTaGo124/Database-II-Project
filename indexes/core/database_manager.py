import os
from .record import Table, Record, IndexRecord
from .performance_tracker import OperationResult

from ..bplus_tree.bplus_tree_clustered import BPlusTreeClusteredIndex
from ..bplus_tree.bplus_tree_unclustered import BPlusTreeUnclusteredIndex
from ..isam.primary import ISAMPrimaryIndex
from ..extendible_hashing.extendible_hashing import ExtendibleHashing
from ..sequential_file.sequential_file import SequentialFile

class DatabaseManager:

    INDEX_TYPES = {
        "SEQUENTIAL": {"primary": True, "secondary": False},
        "ISAM": {"primary": True, "secondary": False},
        "BTREE": {"primary": True, "secondary": True},
        "HASH": {"primary": False, "secondary": True},
        "RTREE": {"primary": False, "secondary": True}
    }

    def __init__(self, database_name: str = None):
        self.tables = {}
        self.base_dir = os.path.join("data", "database")
        os.makedirs(self.base_dir, exist_ok=True)

    def create_table(self, table: Table, primary_index_type: str = "ISAM", csv_filename: str = None):
        if not self._validate_primary_index(primary_index_type):
            raise ValueError(f"{primary_index_type} cannot be used as primary index")

        table_name = table.table_name
        if table_name in self.tables:
            raise ValueError(f"Table {table_name} already exists")

        table_info = {
            "table": table,
            "primary_index": None,
            "secondary_indexes": {},
            "primary_type": primary_index_type,
            "csv_filename": csv_filename
        }

        primary_index = self._create_primary_index(
            table, primary_index_type, csv_filename
        )

        if primary_index_type == "SEQUENTIAL":
            extra_fields = {"active": ("BOOL", 1)}
            table_with_active = Table(
                table_name=table.table_name,
                sql_fields=table.sql_fields,
                key_field=table.key_field,
                extra_fields=extra_fields
            )
            table_info["table"] = table_with_active

        table_info["primary_index"] = primary_index
        self.tables[table_name] = table_info
        return True

    def create_index(self, table_name: str, field_name: str, index_type: str, scan_existing: bool = True):
        if table_name not in self.tables:
            raise ValueError(f"Table {table_name} does not exist")

        if not self._validate_secondary_index(index_type):
            raise ValueError(f"{index_type} cannot be used as secondary index")

        table_info = self.tables[table_name]
        table = table_info["table"]

        if field_name == table.key_field:
            raise ValueError(f"Cannot create secondary index on primary key field '{field_name}'")

        field_info = self._get_field_info(table, field_name)
        if not field_info:
            raise ValueError(f"Field {field_name} not found in table {table_name}")

        if field_name in table_info["secondary_indexes"]:
            raise ValueError(f"Index on {field_name} already exists")

        secondary_index = self._create_secondary_index(
            table, field_name, index_type, table_info["csv_filename"]
        )

        table_info["secondary_indexes"][field_name] = {
            "index": secondary_index,
            "type": index_type
        }

        if scan_existing:
            primary_index = table_info["primary_index"]
            if hasattr(primary_index, 'scan_all'):
                try:
                    scan_result = primary_index.scan_all()
<<<<<<< HEAD
                    existing_records = scan_result.data if isinstance(scan_result, OperationResult) else scan_result
                    
                    for record in existing_records:
                        secondary_index.insert(record)
=======
                    existing_records = scan_result.data

                    field_type, field_size = field_info
                    for record in existing_records:
                        secondary_value = getattr(record, field_name)
                        primary_key = record.get_key()

                        index_record = IndexRecord(field_type, field_size)
                        index_record.set_index_data(secondary_value, primary_key)

                        secondary_index.insert(index_record)
>>>>>>> 95490119
                except Exception as e:
                    del table_info["secondary_indexes"][field_name]
                    if hasattr(secondary_index, 'drop_index'):
                        secondary_index.drop_index()
                    raise ValueError(f"Error indexing existing records: {e}")

        return True

    def insert(self, table_name: str, record: Record):
        if table_name not in self.tables:
            raise ValueError(f"Table {table_name} does not exist")

        table_info = self.tables[table_name]
        primary_index = table_info["primary_index"]

<<<<<<< HEAD
        # Insert into primary index
        primary_result = primary_index.insert(record)
        
        if not isinstance(primary_result, OperationResult):
            primary_result = OperationResult(primary_result, 0, 0, 0)
=======
        primary_result = primary_index.insert(record)
>>>>>>> 95490119

        total_reads = primary_result.disk_reads
        total_writes = primary_result.disk_writes
        total_time = primary_result.execution_time_ms

<<<<<<< HEAD
        # Insert into secondary indexes
        for field_name, index_info in table_info["secondary_indexes"].items():
            secondary_index = index_info["index"]
            secondary_result = secondary_index.insert(record)
            
            if not isinstance(secondary_result, OperationResult):
                secondary_result = OperationResult(secondary_result, 0, 0, 0)
            
=======
        breakdown = {
            "primary_metrics": {"reads": primary_result.disk_reads, "writes": primary_result.disk_writes, "time_ms": primary_result.execution_time_ms}
        }

        for field_name, index_info in table_info["secondary_indexes"].items():
            secondary_index = index_info["index"]

            field_type, field_size = self._get_field_info(table_info["table"], field_name)
            secondary_value = getattr(record, field_name)
            primary_key = record.get_key()

            index_record = IndexRecord(field_type, field_size)
            index_record.set_index_data(secondary_value, primary_key)

            secondary_result = secondary_index.insert(index_record)
>>>>>>> 95490119
            total_reads += secondary_result.disk_reads
            total_writes += secondary_result.disk_writes
            total_time += secondary_result.execution_time_ms

            breakdown[f"secondary_metrics_{field_name}"] = {
                "reads": secondary_result.disk_reads,
                "writes": secondary_result.disk_writes,
                "time_ms": secondary_result.execution_time_ms
            }

        return OperationResult(primary_result.data, total_time, total_reads, total_writes, primary_result.rebuild_triggered, breakdown)

    def search(self, table_name: str, value, field_name: str = None):
        if table_name not in self.tables:
            raise ValueError(f"Table {table_name} does not exist")

        table_info = self.tables[table_name]

        # Search by primary key
        if field_name is None:
            primary_index = table_info["primary_index"]
            result = primary_index.search(value)
<<<<<<< HEAD
            
            if not isinstance(result, OperationResult):
                return OperationResult([result] if result else [], 0, 0, 0)
            
            return result
=======
            if result.data:
                return OperationResult([result.data], result.execution_time_ms, result.disk_reads, result.disk_writes)
            else:
                return OperationResult([], result.execution_time_ms, result.disk_reads, result.disk_writes)
>>>>>>> 95490119

        # Search by secondary index
        elif field_name in table_info["secondary_indexes"]:
            secondary_index = table_info["secondary_indexes"][field_name]["index"]
            primary_index = table_info["primary_index"]

<<<<<<< HEAD
            # Step 1: Search secondary index (returns PrimaryKeyPointers)
            secondary_result = secondary_index.search(value)
            
            if not isinstance(secondary_result, OperationResult):
                if isinstance(secondary_result, list):
                    primary_key_pointers = secondary_result
                    secondary_result = OperationResult(primary_key_pointers, 0, 0, 0)
                else:
                    secondary_result = OperationResult([], 0, 0, 0)
            
            if not secondary_result.data:
                return OperationResult([], secondary_result.execution_time_ms, secondary_result.disk_reads, secondary_result.disk_writes)
=======
            secondary_result = secondary_index.search(value)
            if not secondary_result.data:
                breakdown = {
                    "primary_metrics": {"reads": 0, "writes": 0, "time_ms": 0},
                    "secondary_metrics": {"reads": secondary_result.disk_reads, "writes": secondary_result.disk_writes, "time_ms": secondary_result.execution_time_ms}
                }
                return OperationResult([], secondary_result.execution_time_ms, secondary_result.disk_reads, secondary_result.disk_writes, operation_breakdown=breakdown)
>>>>>>> 95490119

            total_reads = secondary_result.disk_reads
            total_writes = secondary_result.disk_writes
            total_time = secondary_result.execution_time_ms

<<<<<<< HEAD
            # Step 2: Get records from primary index
            matching_records = []
            for item in secondary_result.data:
                # Extract primary key from pointer
                primary_key = item.primary_key if hasattr(item, 'primary_key') else item
                
                primary_result = primary_index.search(primary_key)
                
                if isinstance(primary_result, OperationResult):
                    total_reads += primary_result.disk_reads
                    total_writes += primary_result.disk_writes
                    total_time += primary_result.execution_time_ms
                    if primary_result.data:
                        matching_records.extend(primary_result.data)
                else:
                    if primary_result:
                        matching_records.append(primary_result)

            return OperationResult(matching_records, total_time, total_reads, total_writes)
=======
            primary_lookup_reads = 0
            primary_lookup_writes = 0
            primary_lookup_time = 0

            if secondary_result.data:
                matching_records = []
                for primary_key in secondary_result.data:
                    primary_result = primary_index.search(primary_key)
                    primary_lookup_reads += primary_result.disk_reads
                    primary_lookup_writes += primary_result.disk_writes
                    primary_lookup_time += primary_result.execution_time_ms

                    if primary_result.data:
                        matching_records.append(primary_result.data)

                total_reads += primary_lookup_reads
                total_writes += primary_lookup_writes
                total_time += primary_lookup_time
            else:
                matching_records = []

            breakdown = {
                "primary_metrics": {"reads": primary_lookup_reads, "writes": primary_lookup_writes, "time_ms": primary_lookup_time},
                "secondary_metrics": {"reads": secondary_result.disk_reads, "writes": secondary_result.disk_writes, "time_ms": secondary_result.execution_time_ms}
            }

            return OperationResult(matching_records, total_time, total_reads, total_writes, operation_breakdown=breakdown)
>>>>>>> 95490119

        # Full table scan (no index on field)
        else:
            table = table_info["table"]
            field_info = self._get_field_info(table, field_name)
            if not field_info:
                raise ValueError(f"Field {field_name} not found in table {table_name}")

            primary_index = table_info["primary_index"]

<<<<<<< HEAD
            if not hasattr(primary_index, 'scan_all'):
=======
            if hasattr(primary_index, 'scan_all'):
                scan_result = primary_index.scan_all()
                all_records = scan_result.data
            else:
>>>>>>> 95490119
                raise NotImplementedError(f"Full scan not supported for {table_info['primary_type']} index")

            scan_result = primary_index.scan_all()
            all_records = scan_result.data if isinstance(scan_result, OperationResult) else scan_result

            matching_records = []
            for record in all_records:
                record_value = getattr(record, field_name, None)
                if record_value is not None:
                    if hasattr(record_value, 'decode'):
                        record_value = record_value.decode('utf-8').rstrip('\x00').rstrip()
                    else:
                        record_value = str(record_value).rstrip()

                    value_str = value.decode('utf-8').rstrip('\x00').rstrip() if hasattr(value, 'decode') else str(value).rstrip()

                    if record_value == value_str:
                        matching_records.append(record)

            if isinstance(scan_result, OperationResult):
                return OperationResult(matching_records, scan_result.execution_time_ms, scan_result.disk_reads, scan_result.disk_writes)
            else:
                return OperationResult(matching_records, 0, 0, 0)

    def range_search(self, table_name: str, start_key, end_key, field_name: str = None, spatial_type: str = None):
        if table_name not in self.tables:
            raise ValueError(f"Table {table_name} does not exist")

        table_info = self.tables[table_name]

        # Range search on primary key
        if field_name is None:
            primary_index = table_info["primary_index"]
<<<<<<< HEAD
            result = primary_index.range_search(start_key, end_key)
            
            if not isinstance(result, OperationResult):
                return OperationResult(result if result else [], 0, 0, 0)
            
            return result
=======
            return primary_index.range_search(start_key, end_key)
>>>>>>> 95490119

        # Range search on secondary index
        elif field_name in table_info["secondary_indexes"]:
            secondary_info = table_info["secondary_indexes"][field_name]
            secondary_index = secondary_info["index"]
            secondary_type = secondary_info["type"]
            primary_index = table_info["primary_index"]

            if secondary_type == "HASH":
<<<<<<< HEAD
                raise NotImplementedError(f"Range search is not supported for HASH indexes on '{field_name}'")

            # Step 1: Range search on secondary index
            secondary_result = secondary_index.range_search(start_key, end_key)
            
            if not isinstance(secondary_result, OperationResult):
                if isinstance(secondary_result, list):
                    primary_key_pointers = secondary_result
                    secondary_result = OperationResult(primary_key_pointers, 0, 0, 0)
                else:
                    secondary_result = OperationResult([], 0, 0, 0)
            
            if not secondary_result.data:
                return OperationResult([], secondary_result.execution_time_ms, secondary_result.disk_reads, secondary_result.disk_writes)

            total_reads = secondary_result.disk_reads
            total_writes = secondary_result.disk_writes
            total_time = secondary_result.execution_time_ms

            # Step 2: Get records from primary index
            matching_records = []
            for item in secondary_result.data:
                primary_key = item.primary_key if hasattr(item, 'primary_key') else item
                
                primary_result = primary_index.search(primary_key)
                
                if isinstance(primary_result, OperationResult):
                    total_reads += primary_result.disk_reads
                    total_writes += primary_result.disk_writes
                    total_time += primary_result.execution_time_ms
                    if primary_result.data:
                        matching_records.extend(primary_result.data)
                else:
                    if primary_result:
                        matching_records.append(primary_result)

            return OperationResult(matching_records, total_time, total_reads, total_writes)
=======
                raise NotImplementedError(f"Range search is not supported for HASH indexes (secondary index on '{field_name}'). Hash indexes are optimized for exact key lookups only.")
            
            if secondary_type == "RTREE":
                if spatial_type is None:
                    raise ValueError("spatial_type is required for R-Tree searches. Use 'radius' or 'knn'")
                secondary_result = secondary_index.range_search(start_key, end_key, spatial_type)
            else:
                secondary_result = secondary_index.range_search(start_key, end_key)
                
            if not secondary_result.data:
                breakdown = {
                    "primary_metrics": {"reads": 0, "writes": 0, "time_ms": 0},
                    "secondary_metrics": {"reads": secondary_result.disk_reads, "writes": secondary_result.disk_writes, "time_ms": secondary_result.execution_time_ms}
                }
                return OperationResult([], secondary_result.execution_time_ms, secondary_result.disk_reads, secondary_result.disk_writes, operation_breakdown=breakdown)

            total_reads = secondary_result.disk_reads
            total_writes = secondary_result.disk_writes
            total_time = secondary_result.execution_time_ms

            primary_lookup_reads = 0
            primary_lookup_writes = 0
            primary_lookup_time = 0

            if secondary_result.data:
                matching_records = []
                for primary_key in secondary_result.data:
                    primary_result = primary_index.search(primary_key)
                    primary_lookup_reads += primary_result.disk_reads
                    primary_lookup_writes += primary_result.disk_writes
                    primary_lookup_time += primary_result.execution_time_ms

                    if primary_result.data:
                        matching_records.append(primary_result.data)

                total_reads += primary_lookup_reads
                total_writes += primary_lookup_writes
                total_time += primary_lookup_time
            else:
                matching_records = []

            breakdown = {
                "primary_metrics": {"reads": primary_lookup_reads, "writes": primary_lookup_writes, "time_ms": primary_lookup_time},
                "secondary_metrics": {"reads": secondary_result.disk_reads, "writes": secondary_result.disk_writes, "time_ms": secondary_result.execution_time_ms}
            }

            return OperationResult(matching_records, total_time, total_reads, total_writes, operation_breakdown=breakdown)
>>>>>>> 95490119

        # Full table scan
        else:
            table = table_info["table"]
            field_info = self._get_field_info(table, field_name)
            if not field_info:
                raise ValueError(f"Field {field_name} not found in table {table_name}")

            primary_index = table_info["primary_index"]

<<<<<<< HEAD
            if not hasattr(primary_index, 'scan_all'):
=======
            if hasattr(primary_index, 'scan_all'):
                scan_result = primary_index.scan_all()
                all_records = scan_result.data
            else:
>>>>>>> 95490119
                raise NotImplementedError(f"Full scan not supported for {table_info['primary_type']} index")

            scan_result = primary_index.scan_all()
            all_records = scan_result.data if isinstance(scan_result, OperationResult) else scan_result

            matching_records = []
            field_type, _ = field_info

            for record in all_records:
                record_value = getattr(record, field_name, None)
                if record_value is not None:
                    if field_type == "FLOAT":
                        try:
                            if hasattr(record_value, 'decode'):
                                record_value = float(record_value.decode('utf-8').rstrip('\x00'))
                            else:
                                record_value = float(record_value)
                            start_val = float(start_key)
                            end_val = float(end_key)
                            if start_val <= record_value <= end_val:
                                matching_records.append(record)
                        except (ValueError, TypeError):
                            continue
                    elif field_type == "INT":
                        try:
                            if hasattr(record_value, 'decode'):
                                record_value = int(record_value.decode('utf-8').rstrip('\x00'))
                            else:
                                record_value = int(record_value)
                            start_val = int(start_key)
                            end_val = int(end_key)
                            if start_val <= record_value <= end_val:
                                matching_records.append(record)
                        except (ValueError, TypeError):
                            continue
                    else:
                        if hasattr(record_value, 'decode'):
                            record_value = record_value.decode('utf-8').rstrip('\x00').rstrip()
                        else:
                            record_value = str(record_value).rstrip()

                        start_str = start_key.decode('utf-8').rstrip('\x00').rstrip() if hasattr(start_key, 'decode') else str(start_key).rstrip()
                        end_str = end_key.decode('utf-8').rstrip('\x00').rstrip() if hasattr(end_key, 'decode') else str(end_key).rstrip()

                        if start_str <= record_value <= end_str:
                            matching_records.append(record)

            matching_records.sort(key=lambda r: getattr(r, field_name))
            
            if isinstance(scan_result, OperationResult):
                return OperationResult(matching_records, scan_result.execution_time_ms, scan_result.disk_reads, scan_result.disk_writes)
            else:
                return OperationResult(matching_records, 0, 0, 0)

    def delete(self, table_name: str, value, field_name: str = None):
        if table_name not in self.tables:
            raise ValueError(f"Table {table_name} does not exist")

        table_info = self.tables[table_name]

        # Delete by primary key
        if field_name is None:
            primary_index = table_info["primary_index"]

            # First search to get the record
            search_result = self.search(table_name, value)
            if not search_result.data:
                return OperationResult(False, search_result.execution_time_ms, search_result.disk_reads, search_result.disk_writes)

            record = search_result.data[0]
            primary_key = value

            breakdown = {}
            for fname in table_info["secondary_indexes"].keys():
                breakdown[f"secondary_metrics_{fname}"] = {"reads": 0, "writes": 0, "time_ms": 0}
            breakdown["primary_metrics"] = {"reads": search_result.disk_reads, "writes": search_result.disk_writes, "time_ms": search_result.execution_time_ms}

            total_reads = search_result.disk_reads
            total_writes = search_result.disk_writes
            total_time = search_result.execution_time_ms

<<<<<<< HEAD
            # Delete from secondary indexes first
            for fname, index_info in table_info["secondary_indexes"].items():
                secondary_index = index_info["index"]
                secondary_result = secondary_index.delete(record)
                
                if not isinstance(secondary_result, OperationResult):
                    secondary_result = OperationResult(secondary_result, 0, 0, 0)
                
                total_reads += secondary_result.disk_reads
                total_writes += secondary_result.disk_writes
                total_time += secondary_result.execution_time_ms

            # Delete from primary index
            delete_result = primary_index.delete(value)
            
            if not isinstance(delete_result, OperationResult):
                delete_result = OperationResult(delete_result, 0, 0, 0)
            
=======
            for fname, index_info in table_info["secondary_indexes"].items():
                secondary_index = index_info["index"]
                secondary_value = getattr(record, fname)
                sec_result = secondary_index.delete(secondary_value, primary_key)

                breakdown[f"secondary_metrics_{fname}"]["reads"] += sec_result.disk_reads
                breakdown[f"secondary_metrics_{fname}"]["writes"] += sec_result.disk_writes
                breakdown[f"secondary_metrics_{fname}"]["time_ms"] += sec_result.execution_time_ms

                total_reads += sec_result.disk_reads
                total_writes += sec_result.disk_writes
                total_time += sec_result.execution_time_ms

            delete_result = primary_index.delete(value)

            breakdown["primary_metrics"]["reads"] += delete_result.disk_reads
            breakdown["primary_metrics"]["writes"] += delete_result.disk_writes
            breakdown["primary_metrics"]["time_ms"] += delete_result.execution_time_ms

>>>>>>> 95490119
            total_reads += delete_result.disk_reads
            total_writes += delete_result.disk_writes
            total_time += delete_result.execution_time_ms

            return OperationResult(delete_result.data, total_time, total_reads, total_writes, delete_result.rebuild_triggered, operation_breakdown=breakdown)

<<<<<<< HEAD
        # Delete by secondary key
        else:
            search_result = self.search(table_name, value, field_name)
=======
        elif field_name in table_info["secondary_indexes"]:
            primary_index = table_info["primary_index"]
            secondary_index = table_info["secondary_indexes"][field_name]["index"]
>>>>>>> 95490119

            del_result = secondary_index.delete(value)
            deleted_pks = del_result.data if isinstance(del_result.data, list) else []

            breakdown = {}
            for fname in table_info["secondary_indexes"].keys():
                breakdown[f"secondary_metrics_{fname}"] = {"reads": 0, "writes": 0, "time_ms": 0}
            breakdown["primary_metrics"] = {"reads": 0, "writes": 0, "time_ms": 0}

            breakdown[f"secondary_metrics_{field_name}"]["reads"] = del_result.disk_reads
            breakdown[f"secondary_metrics_{field_name}"]["writes"] = del_result.disk_writes
            breakdown[f"secondary_metrics_{field_name}"]["time_ms"] = del_result.execution_time_ms

            if not deleted_pks:
                return OperationResult(0, del_result.execution_time_ms, del_result.disk_reads, del_result.disk_writes, operation_breakdown=breakdown)

            deleted_count = 0
            total_reads = del_result.disk_reads
            total_writes = del_result.disk_writes
            total_time = del_result.execution_time_ms

            for pk in deleted_pks:
                search_result = primary_index.search(pk)
                breakdown["primary_metrics"]["reads"] += search_result.disk_reads
                breakdown["primary_metrics"]["writes"] += search_result.disk_writes
                breakdown["primary_metrics"]["time_ms"] += search_result.execution_time_ms
                total_reads += search_result.disk_reads
                total_writes += search_result.disk_writes
                total_time += search_result.execution_time_ms

                if search_result.data:
                    record = search_result.data

                    for fname, index_info in table_info["secondary_indexes"].items():
                        if fname != field_name:
                            sec_index = index_info["index"]
                            sec_value = getattr(record, fname)
                            sec_result = sec_index.delete(sec_value, pk)
                            breakdown[f"secondary_metrics_{fname}"]["reads"] += sec_result.disk_reads
                            breakdown[f"secondary_metrics_{fname}"]["writes"] += sec_result.disk_writes
                            breakdown[f"secondary_metrics_{fname}"]["time_ms"] += sec_result.execution_time_ms
                            total_reads += sec_result.disk_reads
                            total_writes += sec_result.disk_writes
                            total_time += sec_result.execution_time_ms

                    prim_del = primary_index.delete(pk)
                    breakdown["primary_metrics"]["reads"] += prim_del.disk_reads
                    breakdown["primary_metrics"]["writes"] += prim_del.disk_writes
                    breakdown["primary_metrics"]["time_ms"] += prim_del.execution_time_ms
                    total_reads += prim_del.disk_reads
                    total_writes += prim_del.disk_writes
                    total_time += prim_del.execution_time_ms

                    if prim_del.data:
                        deleted_count += 1

            return OperationResult(deleted_count, total_time, total_reads, total_writes, operation_breakdown=breakdown)

        else:
            table = table_info["table"]
            field_info = self._get_field_info(table, field_name)
            if not field_info:
                raise ValueError(f"Field {field_name} not found in table {table_name}")

<<<<<<< HEAD
            for record in search_result.data:
                delete_result = self.delete(table_name, record.get_key())
                if delete_result.data:
=======
            primary_index = table_info["primary_index"]

            scan_result = primary_index.scan_all()
            all_records = scan_result.data

            matching_records = []
            field_type, _ = field_info

            for record in all_records:
                record_value = getattr(record, field_name, None)
                if record_value is not None:
                    if hasattr(record_value, 'decode'):
                        record_value = record_value.decode('utf-8').rstrip('\x00').rstrip()
                    else:
                        record_value = str(record_value).rstrip()

                    value_str = value.decode('utf-8').rstrip('\x00').rstrip() if hasattr(value, 'decode') else str(value).rstrip()

                    if record_value == value_str:
                        matching_records.append(record)

            if not matching_records:
                return OperationResult(0, scan_result.execution_time_ms, scan_result.disk_reads, scan_result.disk_writes)

            deleted_count = 0
            total_reads = scan_result.disk_reads
            total_writes = scan_result.disk_writes
            total_time = scan_result.execution_time_ms

            secondary_delete_metrics = {}
            for fname in table_info["secondary_indexes"].keys():
                secondary_delete_metrics[fname] = {"reads": 0, "writes": 0, "time_ms": 0}

            primary_delete_reads = 0
            primary_delete_writes = 0
            primary_delete_time = 0

            for record in matching_records:
                pk = record.get_key()

                for fname, index_info in table_info["secondary_indexes"].items():
                    sec_index = index_info["index"]
                    sec_value = getattr(record, fname)
                    sec_result = sec_index.delete(sec_value, pk)
                    secondary_delete_metrics[fname]["reads"] += sec_result.disk_reads
                    secondary_delete_metrics[fname]["writes"] += sec_result.disk_writes
                    secondary_delete_metrics[fname]["time_ms"] += sec_result.execution_time_ms
                    total_reads += sec_result.disk_reads
                    total_writes += sec_result.disk_writes
                    total_time += sec_result.execution_time_ms

                prim_delete = primary_index.delete(pk)
                primary_delete_reads += prim_delete.disk_reads
                primary_delete_writes += prim_delete.disk_writes
                primary_delete_time += prim_delete.execution_time_ms
                total_reads += prim_delete.disk_reads
                total_writes += prim_delete.disk_writes
                total_time += prim_delete.execution_time_ms

                if prim_delete.data:
>>>>>>> 95490119
                    deleted_count += 1

            breakdown = {
                "primary_metrics": {
                    "reads": scan_result.disk_reads + primary_delete_reads,
                    "writes": scan_result.disk_writes + primary_delete_writes,
                    "time_ms": scan_result.execution_time_ms + primary_delete_time
                }
            }

            for fname, metrics in secondary_delete_metrics.items():
                breakdown[f"secondary_metrics_{fname}"] = metrics.copy()

            return OperationResult(deleted_count, total_time, total_reads, total_writes, operation_breakdown=breakdown)

    def range_delete(self, table_name: str, start_key, end_key, field_name: str = None):
        if table_name not in self.tables:
            raise ValueError(f"Table {table_name} does not exist")

        table_info = self.tables[table_name]
        primary_index = table_info["primary_index"]

        search_result = self.range_search(table_name, start_key, end_key, field_name)

        if not search_result.data:
            return OperationResult(0, search_result.execution_time_ms, search_result.disk_reads, search_result.disk_writes, operation_breakdown=search_result.operation_breakdown)

        deleted_count = 0
        total_reads = search_result.disk_reads
        total_writes = search_result.disk_writes
        total_time = search_result.execution_time_ms

        secondary_delete_metrics = {}
        for fname in table_info["secondary_indexes"].keys():
            secondary_delete_metrics[fname] = {"reads": 0, "writes": 0, "time_ms": 0}

        primary_delete_reads = 0
        primary_delete_writes = 0
        primary_delete_time = 0

        for record in search_result.data:
            primary_key = record.get_key()

            for fname, index_info in table_info["secondary_indexes"].items():
                sec_index = index_info["index"]
                sec_value = getattr(record, fname)
                sec_result = sec_index.delete(sec_value, primary_key)
                secondary_delete_metrics[fname]["reads"] += sec_result.disk_reads
                secondary_delete_metrics[fname]["writes"] += sec_result.disk_writes
                secondary_delete_metrics[fname]["time_ms"] += sec_result.execution_time_ms
                total_reads += sec_result.disk_reads
                total_writes += sec_result.disk_writes
                total_time += sec_result.execution_time_ms

            prim_delete = primary_index.delete(primary_key)
            primary_delete_reads += prim_delete.disk_reads
            primary_delete_writes += prim_delete.disk_writes
            primary_delete_time += prim_delete.execution_time_ms
            total_reads += prim_delete.disk_reads
            total_writes += prim_delete.disk_writes
            total_time += prim_delete.execution_time_ms

            if prim_delete.data:
                deleted_count += 1

        breakdown = {}

        if field_name is None:
            breakdown["primary_metrics"] = {
                "reads": search_result.disk_reads + primary_delete_reads,
                "writes": search_result.disk_writes + primary_delete_writes,
                "time_ms": search_result.execution_time_ms + primary_delete_time
            }

            for fname, metrics in secondary_delete_metrics.items():
                breakdown[f"secondary_metrics_{fname}"] = metrics.copy()

        elif search_result.operation_breakdown and "secondary_metrics" in search_result.operation_breakdown:
            breakdown[f"secondary_metrics_{field_name}"] = search_result.operation_breakdown["secondary_metrics"].copy()
            breakdown["primary_metrics"] = search_result.operation_breakdown["primary_metrics"].copy()

            if field_name in secondary_delete_metrics:
                breakdown[f"secondary_metrics_{field_name}"]["reads"] += secondary_delete_metrics[field_name]["reads"]
                breakdown[f"secondary_metrics_{field_name}"]["writes"] += secondary_delete_metrics[field_name]["writes"]
                breakdown[f"secondary_metrics_{field_name}"]["time_ms"] += secondary_delete_metrics[field_name]["time_ms"]

            for fname, metrics in secondary_delete_metrics.items():
                if fname != field_name:
                    breakdown[f"secondary_metrics_{fname}"] = metrics.copy()

            breakdown["primary_metrics"]["reads"] += primary_delete_reads
            breakdown["primary_metrics"]["writes"] += primary_delete_writes
            breakdown["primary_metrics"]["time_ms"] += primary_delete_time

        else:
            breakdown["primary_metrics"] = {
                "reads": search_result.disk_reads + primary_delete_reads,
                "writes": search_result.disk_writes + primary_delete_writes,
                "time_ms": search_result.execution_time_ms + primary_delete_time
            }

            for fname, metrics in secondary_delete_metrics.items():
                breakdown[f"secondary_metrics_{fname}"] = metrics.copy()

        return OperationResult(deleted_count, total_time, total_reads, total_writes, operation_breakdown=breakdown if breakdown else None)

    def drop_index(self, table_name: str, field_name: str):
        if table_name not in self.tables:
            raise ValueError(f"Table {table_name} does not exist")

        table_info = self.tables[table_name]

        if field_name not in table_info["secondary_indexes"]:
            raise ValueError(f"Index on field '{field_name}' not found")

        secondary_index = table_info["secondary_indexes"][field_name]["index"]

        if hasattr(secondary_index, 'drop_index'):
            removed_files = secondary_index.drop_index()
        else:
            removed_files = []

        del table_info["secondary_indexes"][field_name]
        return removed_files

    def drop_table(self, table_name: str):
        if table_name not in self.tables:
            return False

        table_info = self.tables[table_name]
        removed_files = []

        for field_name, index_info in table_info["secondary_indexes"].items():
            secondary_index = index_info["index"]
            if hasattr(secondary_index, 'drop_index'):
                removed_files.extend(secondary_index.drop_index())

        # Drop primary index
        primary_index = table_info["primary_index"]
        if hasattr(primary_index, 'drop_table'):
            removed_files.extend(primary_index.drop_table())

        del self.tables[table_name]
        return removed_files

    def scan_all(self, table_name: str):
        if table_name not in self.tables:
            raise ValueError(f"Table {table_name} does not exist")

        table_info = self.tables[table_name]
        primary_index = table_info["primary_index"]

        return primary_index.scan_all()

    def list_tables(self):
        return list(self.tables.keys())

<<<<<<< HEAD
=======
    def get_database_stats(self):
        stats = {
            "database_name": self.database_name,
            "table_count": len(self.tables),
            "tables": {}
        }

        for table_name, table_info in self.tables.items():
            table_stats = {
                "primary_type": table_info["primary_type"],
                "secondary_count": len(table_info["secondary_indexes"]),
                "secondary_types": list(table_info["secondary_indexes"].values())
            }

            try:
                primary_index = table_info["primary_index"]
                if hasattr(primary_index, 'scan_all'):
                    scan_result = primary_index.scan_all()
                    table_stats["record_count"] = len(scan_result.data) if scan_result.data else 0
                else:
                    table_stats["record_count"] = 0
            except:
                table_stats["record_count"] = 0

            stats["tables"][table_name] = table_stats

        return stats

>>>>>>> 95490119
    def _validate_primary_index(self, index_type: str):
        return self.INDEX_TYPES.get(index_type, {}).get("primary", False)

    def _validate_secondary_index(self, index_type: str):
        return self.INDEX_TYPES.get(index_type, {}).get("secondary", False)

    def _get_field_info(self, table: Table, field_name: str):
        for fname, ftype, fsize in table.all_fields:
            if fname == field_name:
                return (ftype, fsize)
        return None

    def _create_primary_index(self, table: Table, index_type: str, csv_filename: str):
        if index_type == "ISAM":
<<<<<<< HEAD
            primary_dir = os.path.join(self.base_dir, "primary")
=======

            primary_dir = os.path.join(self.base_dir, table.table_name, f"primary_isam_{table.key_field}")
>>>>>>> 95490119
            os.makedirs(primary_dir, exist_ok=True)
            primary_filename = os.path.join(primary_dir, "datos.dat")
            return ISAMPrimaryIndex(table, primary_filename)

        elif index_type == "SEQUENTIAL":
<<<<<<< HEAD
            primary_dir = os.path.join(self.base_dir, "primary")
=======

            primary_dir = os.path.join(self.base_dir, table.table_name, f"primary_sequential_{table.key_field}")
>>>>>>> 95490119
            os.makedirs(primary_dir, exist_ok=True)
            main_filename = os.path.join(primary_dir, "main.dat")
            aux_filename = os.path.join(primary_dir, "aux.dat")

            extra_fields = {"active": ("BOOL", 1)}
            table_with_active = Table(
                table_name=table.table_name,
                sql_fields=table.sql_fields,
                key_field=table.key_field,
                extra_fields=extra_fields
            )
            return SequentialFile(main_filename, aux_filename, table_with_active)

        elif index_type == "BTREE":
            primary_dir = os.path.join(self.base_dir, table.table_name, f"primary_btree_{table.key_field}")
            os.makedirs(primary_dir, exist_ok=True)
<<<<<<< HEAD
            primary_filename = os.path.join(primary_dir, "btree_primary.dat")
            return BPlusTreeClusteredIndex(
                order=4,
                key_column=table.key_field,
                file_path=primary_filename,
                record_class=Record
            )
=======
            primary_filename = os.path.join(primary_dir, "datos.pkl")
            return BPlusTreeClusteredIndex(table, primary_filename, order=4)
>>>>>>> 95490119

        raise NotImplementedError(f"Primary index type {index_type} not implemented")

    def _create_secondary_index(self, table: Table, field_name: str, index_type: str, csv_filename: str):
        field_type, field_size = self._get_field_info(table, field_name)

<<<<<<< HEAD
        if index_type == "ISAM":
            secondary_dir = os.path.join(self.base_dir, "secondary")
=======
        if index_type == "BTREE":
            secondary_dir = os.path.join(self.base_dir, table.table_name, f"secondary_btree_{field_name}")
>>>>>>> 95490119
            os.makedirs(secondary_dir, exist_ok=True)

            table_info = self.tables[table.table_name]
            primary_index = table_info["primary_index"]
<<<<<<< HEAD
            filename = os.path.join(secondary_dir, f"{table.table_name}_{field_name}_isam.dat")

            if field_type == "INT":
                return ISAMSecondaryIndexINT(field_name, primary_index, filename)
            elif field_type == "CHAR":
                return ISAMSecondaryIndexCHAR(field_name, field_size, primary_index, filename)
            elif field_type == "FLOAT":
                return ISAMSecondaryIndexFLOAT(field_name, primary_index, filename)
            else:
                raise NotImplementedError(f"ISAM secondary index for type {field_type} not implemented")

        elif index_type == "BTREE":
            secondary_dir = os.path.join(self.base_dir, "secondary")
            os.makedirs(secondary_dir, exist_ok=True)
            
            filename = os.path.join(secondary_dir, f"{table.table_name}_{field_name}_btree.dat")
            
            return BPlusTreeUnclusteredIndex(
                order=4,
                index_column=field_name,
                file_path=filename
            )

        elif index_type == "HASH":
            secondary_dir = os.path.join(self.base_dir, "secondary")
=======
            filename = os.path.join(secondary_dir, "datos.pkl")

            return BPlusTreeUnclusteredIndex(field_name, primary_index, filename, order=4)
        elif index_type == "HASH":

            secondary_dir = os.path.join(self.base_dir, table.table_name, f"secondary_hash_{field_name}")
>>>>>>> 95490119
            os.makedirs(secondary_dir, exist_ok=True)

            data_filename = os.path.join(secondary_dir, "datos")

            return ExtendibleHashing(data_filename, field_name, field_type, field_size, is_primary=False)
<<<<<<< HEAD
=======
        elif index_type == "RTREE":
            secondary_dir = os.path.join(self.base_dir, "secondary")
            os.makedirs(secondary_dir, exist_ok=True)
            
            if field_type != "ARRAY":
                raise ValueError(f"R-Tree indexes require ARRAY fields (spatial coordinates), got {field_type}")
            
            dimension = field_size
            
            table_info = self.tables[table.table_name]
            primary_index = table_info["primary_index"]
            filename = os.path.join(secondary_dir, f"{table.table_name}_{field_name}_rtree")
            
            from ..r_tree.r_tree import RTreeSecondaryIndex
            return RTreeSecondaryIndex(field_name, primary_index, filename, dimension=dimension)
>>>>>>> 95490119

        elif index_type == "RTREE":
            raise NotImplementedError(f"R-Tree secondary index not implemented")

        raise NotImplementedError(f"Secondary index type {index_type} not implemented")
    
    def get_last_operation_metrics(self, table_name: str, index_type: str = "primary", field_name: str = None):
        if table_name not in self.tables:
            return None

        table_info = self.tables[table_name]

        if index_type == "primary":
            index = table_info["primary_index"]
        elif index_type == "secondary" and field_name:
            if field_name not in table_info["secondary_indexes"]:
                return None
            index = table_info["secondary_indexes"][field_name]["index"]
        else:
            return None

        if hasattr(index, 'performance') and hasattr(index.performance, 'last_result'):
            return index.performance.last_result
        return None

    def extract_metrics_from_result(self, result):
        if isinstance(result, OperationResult):
            return {
                "execution_time_ms": result.execution_time_ms,
                "disk_reads": result.disk_reads,
                "disk_writes": result.disk_writes,
                "total_disk_accesses": result.total_disk_accesses,
                "data": result.data
            }
        return {"data": result, "execution_time_ms": 0, "disk_reads": 0, "disk_writes": 0, "total_disk_accesses": 0}

    def print_operation_summary(self, result, operation_name: str = "Operation"):
        if isinstance(result, OperationResult):
            print(f"{operation_name} completed:")
            print(f"  Time: {result.execution_time_ms:.2f} ms")
            print(f"  Disk accesses: {result.total_disk_accesses} (R:{result.disk_reads}, W:{result.disk_writes})")
        else:
            print(f"{operation_name} completed (no metrics available)")

    def scan_all(self, table_name: str):
        if table_name not in self.tables:
            raise ValueError(f"Table {table_name} does not exist")

        table_info = self.tables[table_name]
        primary_index = table_info["primary_index"]

        return primary_index.scan_all()
<|MERGE_RESOLUTION|>--- conflicted
+++ resolved
@@ -91,12 +91,6 @@
             if hasattr(primary_index, 'scan_all'):
                 try:
                     scan_result = primary_index.scan_all()
-<<<<<<< HEAD
-                    existing_records = scan_result.data if isinstance(scan_result, OperationResult) else scan_result
-                    
-                    for record in existing_records:
-                        secondary_index.insert(record)
-=======
                     existing_records = scan_result.data
 
                     field_type, field_size = field_info
@@ -108,7 +102,6 @@
                         index_record.set_index_data(secondary_value, primary_key)
 
                         secondary_index.insert(index_record)
->>>>>>> 95490119
                 except Exception as e:
                     del table_info["secondary_indexes"][field_name]
                     if hasattr(secondary_index, 'drop_index'):
@@ -124,30 +117,12 @@
         table_info = self.tables[table_name]
         primary_index = table_info["primary_index"]
 
-<<<<<<< HEAD
-        # Insert into primary index
         primary_result = primary_index.insert(record)
-        
-        if not isinstance(primary_result, OperationResult):
-            primary_result = OperationResult(primary_result, 0, 0, 0)
-=======
-        primary_result = primary_index.insert(record)
->>>>>>> 95490119
 
         total_reads = primary_result.disk_reads
         total_writes = primary_result.disk_writes
         total_time = primary_result.execution_time_ms
 
-<<<<<<< HEAD
-        # Insert into secondary indexes
-        for field_name, index_info in table_info["secondary_indexes"].items():
-            secondary_index = index_info["index"]
-            secondary_result = secondary_index.insert(record)
-            
-            if not isinstance(secondary_result, OperationResult):
-                secondary_result = OperationResult(secondary_result, 0, 0, 0)
-            
-=======
         breakdown = {
             "primary_metrics": {"reads": primary_result.disk_reads, "writes": primary_result.disk_writes, "time_ms": primary_result.execution_time_ms}
         }
@@ -163,7 +138,6 @@
             index_record.set_index_data(secondary_value, primary_key)
 
             secondary_result = secondary_index.insert(index_record)
->>>>>>> 95490119
             total_reads += secondary_result.disk_reads
             total_writes += secondary_result.disk_writes
             total_time += secondary_result.execution_time_ms
@@ -182,42 +156,18 @@
 
         table_info = self.tables[table_name]
 
-        # Search by primary key
         if field_name is None:
             primary_index = table_info["primary_index"]
             result = primary_index.search(value)
-<<<<<<< HEAD
-            
-            if not isinstance(result, OperationResult):
-                return OperationResult([result] if result else [], 0, 0, 0)
-            
-            return result
-=======
             if result.data:
                 return OperationResult([result.data], result.execution_time_ms, result.disk_reads, result.disk_writes)
             else:
                 return OperationResult([], result.execution_time_ms, result.disk_reads, result.disk_writes)
->>>>>>> 95490119
-
-        # Search by secondary index
+
         elif field_name in table_info["secondary_indexes"]:
             secondary_index = table_info["secondary_indexes"][field_name]["index"]
             primary_index = table_info["primary_index"]
 
-<<<<<<< HEAD
-            # Step 1: Search secondary index (returns PrimaryKeyPointers)
-            secondary_result = secondary_index.search(value)
-            
-            if not isinstance(secondary_result, OperationResult):
-                if isinstance(secondary_result, list):
-                    primary_key_pointers = secondary_result
-                    secondary_result = OperationResult(primary_key_pointers, 0, 0, 0)
-                else:
-                    secondary_result = OperationResult([], 0, 0, 0)
-            
-            if not secondary_result.data:
-                return OperationResult([], secondary_result.execution_time_ms, secondary_result.disk_reads, secondary_result.disk_writes)
-=======
             secondary_result = secondary_index.search(value)
             if not secondary_result.data:
                 breakdown = {
@@ -225,33 +175,11 @@
                     "secondary_metrics": {"reads": secondary_result.disk_reads, "writes": secondary_result.disk_writes, "time_ms": secondary_result.execution_time_ms}
                 }
                 return OperationResult([], secondary_result.execution_time_ms, secondary_result.disk_reads, secondary_result.disk_writes, operation_breakdown=breakdown)
->>>>>>> 95490119
 
             total_reads = secondary_result.disk_reads
             total_writes = secondary_result.disk_writes
             total_time = secondary_result.execution_time_ms
 
-<<<<<<< HEAD
-            # Step 2: Get records from primary index
-            matching_records = []
-            for item in secondary_result.data:
-                # Extract primary key from pointer
-                primary_key = item.primary_key if hasattr(item, 'primary_key') else item
-                
-                primary_result = primary_index.search(primary_key)
-                
-                if isinstance(primary_result, OperationResult):
-                    total_reads += primary_result.disk_reads
-                    total_writes += primary_result.disk_writes
-                    total_time += primary_result.execution_time_ms
-                    if primary_result.data:
-                        matching_records.extend(primary_result.data)
-                else:
-                    if primary_result:
-                        matching_records.append(primary_result)
-
-            return OperationResult(matching_records, total_time, total_reads, total_writes)
-=======
             primary_lookup_reads = 0
             primary_lookup_writes = 0
             primary_lookup_time = 0
@@ -279,9 +207,7 @@
             }
 
             return OperationResult(matching_records, total_time, total_reads, total_writes, operation_breakdown=breakdown)
->>>>>>> 95490119
-
-        # Full table scan (no index on field)
+
         else:
             table = table_info["table"]
             field_info = self._get_field_info(table, field_name)
@@ -290,18 +216,11 @@
 
             primary_index = table_info["primary_index"]
 
-<<<<<<< HEAD
-            if not hasattr(primary_index, 'scan_all'):
-=======
             if hasattr(primary_index, 'scan_all'):
                 scan_result = primary_index.scan_all()
                 all_records = scan_result.data
             else:
->>>>>>> 95490119
                 raise NotImplementedError(f"Full scan not supported for {table_info['primary_type']} index")
-
-            scan_result = primary_index.scan_all()
-            all_records = scan_result.data if isinstance(scan_result, OperationResult) else scan_result
 
             matching_records = []
             for record in all_records:
@@ -317,10 +236,7 @@
                     if record_value == value_str:
                         matching_records.append(record)
 
-            if isinstance(scan_result, OperationResult):
-                return OperationResult(matching_records, scan_result.execution_time_ms, scan_result.disk_reads, scan_result.disk_writes)
-            else:
-                return OperationResult(matching_records, 0, 0, 0)
+            return OperationResult(matching_records, scan_result.execution_time_ms, scan_result.disk_reads, scan_result.disk_writes)
 
     def range_search(self, table_name: str, start_key, end_key, field_name: str = None, spatial_type: str = None):
         if table_name not in self.tables:
@@ -328,21 +244,10 @@
 
         table_info = self.tables[table_name]
 
-        # Range search on primary key
         if field_name is None:
             primary_index = table_info["primary_index"]
-<<<<<<< HEAD
-            result = primary_index.range_search(start_key, end_key)
-            
-            if not isinstance(result, OperationResult):
-                return OperationResult(result if result else [], 0, 0, 0)
-            
-            return result
-=======
             return primary_index.range_search(start_key, end_key)
->>>>>>> 95490119
-
-        # Range search on secondary index
+
         elif field_name in table_info["secondary_indexes"]:
             secondary_info = table_info["secondary_indexes"][field_name]
             secondary_index = secondary_info["index"]
@@ -350,45 +255,6 @@
             primary_index = table_info["primary_index"]
 
             if secondary_type == "HASH":
-<<<<<<< HEAD
-                raise NotImplementedError(f"Range search is not supported for HASH indexes on '{field_name}'")
-
-            # Step 1: Range search on secondary index
-            secondary_result = secondary_index.range_search(start_key, end_key)
-            
-            if not isinstance(secondary_result, OperationResult):
-                if isinstance(secondary_result, list):
-                    primary_key_pointers = secondary_result
-                    secondary_result = OperationResult(primary_key_pointers, 0, 0, 0)
-                else:
-                    secondary_result = OperationResult([], 0, 0, 0)
-            
-            if not secondary_result.data:
-                return OperationResult([], secondary_result.execution_time_ms, secondary_result.disk_reads, secondary_result.disk_writes)
-
-            total_reads = secondary_result.disk_reads
-            total_writes = secondary_result.disk_writes
-            total_time = secondary_result.execution_time_ms
-
-            # Step 2: Get records from primary index
-            matching_records = []
-            for item in secondary_result.data:
-                primary_key = item.primary_key if hasattr(item, 'primary_key') else item
-                
-                primary_result = primary_index.search(primary_key)
-                
-                if isinstance(primary_result, OperationResult):
-                    total_reads += primary_result.disk_reads
-                    total_writes += primary_result.disk_writes
-                    total_time += primary_result.execution_time_ms
-                    if primary_result.data:
-                        matching_records.extend(primary_result.data)
-                else:
-                    if primary_result:
-                        matching_records.append(primary_result)
-
-            return OperationResult(matching_records, total_time, total_reads, total_writes)
-=======
                 raise NotImplementedError(f"Range search is not supported for HASH indexes (secondary index on '{field_name}'). Hash indexes are optimized for exact key lookups only.")
             
             if secondary_type == "RTREE":
@@ -436,9 +302,7 @@
             }
 
             return OperationResult(matching_records, total_time, total_reads, total_writes, operation_breakdown=breakdown)
->>>>>>> 95490119
-
-        # Full table scan
+
         else:
             table = table_info["table"]
             field_info = self._get_field_info(table, field_name)
@@ -447,18 +311,11 @@
 
             primary_index = table_info["primary_index"]
 
-<<<<<<< HEAD
-            if not hasattr(primary_index, 'scan_all'):
-=======
             if hasattr(primary_index, 'scan_all'):
                 scan_result = primary_index.scan_all()
                 all_records = scan_result.data
             else:
->>>>>>> 95490119
                 raise NotImplementedError(f"Full scan not supported for {table_info['primary_type']} index")
-
-            scan_result = primary_index.scan_all()
-            all_records = scan_result.data if isinstance(scan_result, OperationResult) else scan_result
 
             matching_records = []
             field_type, _ = field_info
@@ -503,11 +360,7 @@
                             matching_records.append(record)
 
             matching_records.sort(key=lambda r: getattr(r, field_name))
-            
-            if isinstance(scan_result, OperationResult):
-                return OperationResult(matching_records, scan_result.execution_time_ms, scan_result.disk_reads, scan_result.disk_writes)
-            else:
-                return OperationResult(matching_records, 0, 0, 0)
+            return OperationResult(matching_records, scan_result.execution_time_ms, scan_result.disk_reads, scan_result.disk_writes)
 
     def delete(self, table_name: str, value, field_name: str = None):
         if table_name not in self.tables:
@@ -515,11 +368,9 @@
 
         table_info = self.tables[table_name]
 
-        # Delete by primary key
         if field_name is None:
             primary_index = table_info["primary_index"]
 
-            # First search to get the record
             search_result = self.search(table_name, value)
             if not search_result.data:
                 return OperationResult(False, search_result.execution_time_ms, search_result.disk_reads, search_result.disk_writes)
@@ -536,26 +387,6 @@
             total_writes = search_result.disk_writes
             total_time = search_result.execution_time_ms
 
-<<<<<<< HEAD
-            # Delete from secondary indexes first
-            for fname, index_info in table_info["secondary_indexes"].items():
-                secondary_index = index_info["index"]
-                secondary_result = secondary_index.delete(record)
-                
-                if not isinstance(secondary_result, OperationResult):
-                    secondary_result = OperationResult(secondary_result, 0, 0, 0)
-                
-                total_reads += secondary_result.disk_reads
-                total_writes += secondary_result.disk_writes
-                total_time += secondary_result.execution_time_ms
-
-            # Delete from primary index
-            delete_result = primary_index.delete(value)
-            
-            if not isinstance(delete_result, OperationResult):
-                delete_result = OperationResult(delete_result, 0, 0, 0)
-            
-=======
             for fname, index_info in table_info["secondary_indexes"].items():
                 secondary_index = index_info["index"]
                 secondary_value = getattr(record, fname)
@@ -575,22 +406,15 @@
             breakdown["primary_metrics"]["writes"] += delete_result.disk_writes
             breakdown["primary_metrics"]["time_ms"] += delete_result.execution_time_ms
 
->>>>>>> 95490119
             total_reads += delete_result.disk_reads
             total_writes += delete_result.disk_writes
             total_time += delete_result.execution_time_ms
 
             return OperationResult(delete_result.data, total_time, total_reads, total_writes, delete_result.rebuild_triggered, operation_breakdown=breakdown)
 
-<<<<<<< HEAD
-        # Delete by secondary key
-        else:
-            search_result = self.search(table_name, value, field_name)
-=======
         elif field_name in table_info["secondary_indexes"]:
             primary_index = table_info["primary_index"]
             secondary_index = table_info["secondary_indexes"][field_name]["index"]
->>>>>>> 95490119
 
             del_result = secondary_index.delete(value)
             deleted_pks = del_result.data if isinstance(del_result.data, list) else []
@@ -655,11 +479,6 @@
             if not field_info:
                 raise ValueError(f"Field {field_name} not found in table {table_name}")
 
-<<<<<<< HEAD
-            for record in search_result.data:
-                delete_result = self.delete(table_name, record.get_key())
-                if delete_result.data:
-=======
             primary_index = table_info["primary_index"]
 
             scan_result = primary_index.scan_all()
@@ -720,7 +539,6 @@
                 total_time += prim_delete.execution_time_ms
 
                 if prim_delete.data:
->>>>>>> 95490119
                     deleted_count += 1
 
             breakdown = {
@@ -834,7 +652,7 @@
         table_info = self.tables[table_name]
 
         if field_name not in table_info["secondary_indexes"]:
-            raise ValueError(f"Index on field '{field_name}' not found")
+            raise ValueError(f"Index on field '{field_name}' not found in table '{table_name}'")
 
         secondary_index = table_info["secondary_indexes"][field_name]["index"]
 
@@ -858,7 +676,6 @@
             if hasattr(secondary_index, 'drop_index'):
                 removed_files.extend(secondary_index.drop_index())
 
-        # Drop primary index
         primary_index = table_info["primary_index"]
         if hasattr(primary_index, 'drop_table'):
             removed_files.extend(primary_index.drop_table())
@@ -866,20 +683,25 @@
         del self.tables[table_name]
         return removed_files
 
-    def scan_all(self, table_name: str):
-        if table_name not in self.tables:
-            raise ValueError(f"Table {table_name} does not exist")
-
-        table_info = self.tables[table_name]
-        primary_index = table_info["primary_index"]
-
-        return primary_index.scan_all()
+    def get_table_info(self, table_name: str):
+        if table_name not in self.tables:
+            return None
+
+        table_info = self.tables[table_name]
+        return {
+            "table_name": table_name,
+            "primary_type": table_info["primary_type"],
+            "secondary_indexes": {
+                field_name: index_info["type"]
+                for field_name, index_info in table_info["secondary_indexes"].items()
+            },
+            "field_count": len(table_info["table"].all_fields),
+            "csv_filename": table_info.get("csv_filename")
+        }
 
     def list_tables(self):
         return list(self.tables.keys())
 
-<<<<<<< HEAD
-=======
     def get_database_stats(self):
         stats = {
             "database_name": self.database_name,
@@ -908,7 +730,6 @@
 
         return stats
 
->>>>>>> 95490119
     def _validate_primary_index(self, index_type: str):
         return self.INDEX_TYPES.get(index_type, {}).get("primary", False)
 
@@ -923,23 +744,16 @@
 
     def _create_primary_index(self, table: Table, index_type: str, csv_filename: str):
         if index_type == "ISAM":
-<<<<<<< HEAD
-            primary_dir = os.path.join(self.base_dir, "primary")
-=======
 
             primary_dir = os.path.join(self.base_dir, table.table_name, f"primary_isam_{table.key_field}")
->>>>>>> 95490119
             os.makedirs(primary_dir, exist_ok=True)
             primary_filename = os.path.join(primary_dir, "datos.dat")
+
             return ISAMPrimaryIndex(table, primary_filename)
 
         elif index_type == "SEQUENTIAL":
-<<<<<<< HEAD
-            primary_dir = os.path.join(self.base_dir, "primary")
-=======
 
             primary_dir = os.path.join(self.base_dir, table.table_name, f"primary_sequential_{table.key_field}")
->>>>>>> 95490119
             os.makedirs(primary_dir, exist_ok=True)
             main_filename = os.path.join(primary_dir, "main.dat")
             aux_filename = os.path.join(primary_dir, "aux.dat")
@@ -956,76 +770,39 @@
         elif index_type == "BTREE":
             primary_dir = os.path.join(self.base_dir, table.table_name, f"primary_btree_{table.key_field}")
             os.makedirs(primary_dir, exist_ok=True)
-<<<<<<< HEAD
-            primary_filename = os.path.join(primary_dir, "btree_primary.dat")
+            primary_filename = os.path.join(primary_dir, "btree_clustered")
             return BPlusTreeClusteredIndex(
                 order=4,
                 key_column=table.key_field,
                 file_path=primary_filename,
                 record_class=Record
             )
-=======
-            primary_filename = os.path.join(primary_dir, "datos.pkl")
-            return BPlusTreeClusteredIndex(table, primary_filename, order=4)
->>>>>>> 95490119
-
-        raise NotImplementedError(f"Primary index type {index_type} not implemented")
+
+
+        raise NotImplementedError(f"Primary index type {index_type} not implemented yet")
 
     def _create_secondary_index(self, table: Table, field_name: str, index_type: str, csv_filename: str):
         field_type, field_size = self._get_field_info(table, field_name)
 
-<<<<<<< HEAD
-        if index_type == "ISAM":
-            secondary_dir = os.path.join(self.base_dir, "secondary")
-=======
         if index_type == "BTREE":
             secondary_dir = os.path.join(self.base_dir, table.table_name, f"secondary_btree_{field_name}")
->>>>>>> 95490119
             os.makedirs(secondary_dir, exist_ok=True)
 
-            table_info = self.tables[table.table_name]
-            primary_index = table_info["primary_index"]
-<<<<<<< HEAD
-            filename = os.path.join(secondary_dir, f"{table.table_name}_{field_name}_isam.dat")
-
-            if field_type == "INT":
-                return ISAMSecondaryIndexINT(field_name, primary_index, filename)
-            elif field_type == "CHAR":
-                return ISAMSecondaryIndexCHAR(field_name, field_size, primary_index, filename)
-            elif field_type == "FLOAT":
-                return ISAMSecondaryIndexFLOAT(field_name, primary_index, filename)
-            else:
-                raise NotImplementedError(f"ISAM secondary index for type {field_type} not implemented")
-
-        elif index_type == "BTREE":
-            secondary_dir = os.path.join(self.base_dir, "secondary")
-            os.makedirs(secondary_dir, exist_ok=True)
-            
-            filename = os.path.join(secondary_dir, f"{table.table_name}_{field_name}_btree.dat")
-            
+            filename = os.path.join(secondary_dir, "btree_unclustered")
+
             return BPlusTreeUnclusteredIndex(
                 order=4,
                 index_column=field_name,
                 file_path=filename
             )
-
         elif index_type == "HASH":
-            secondary_dir = os.path.join(self.base_dir, "secondary")
-=======
-            filename = os.path.join(secondary_dir, "datos.pkl")
-
-            return BPlusTreeUnclusteredIndex(field_name, primary_index, filename, order=4)
-        elif index_type == "HASH":
 
             secondary_dir = os.path.join(self.base_dir, table.table_name, f"secondary_hash_{field_name}")
->>>>>>> 95490119
             os.makedirs(secondary_dir, exist_ok=True)
 
             data_filename = os.path.join(secondary_dir, "datos")
 
             return ExtendibleHashing(data_filename, field_name, field_type, field_size, is_primary=False)
-<<<<<<< HEAD
-=======
         elif index_type == "RTREE":
             secondary_dir = os.path.join(self.base_dir, "secondary")
             os.makedirs(secondary_dir, exist_ok=True)
@@ -1041,13 +818,9 @@
             
             from ..r_tree.r_tree import RTreeSecondaryIndex
             return RTreeSecondaryIndex(field_name, primary_index, filename, dimension=dimension)
->>>>>>> 95490119
-
-        elif index_type == "RTREE":
-            raise NotImplementedError(f"R-Tree secondary index not implemented")
-
-        raise NotImplementedError(f"Secondary index type {index_type} not implemented")
-    
+
+        raise NotImplementedError(f"Secondary index type {index_type} not implemented yet")
+
     def get_last_operation_metrics(self, table_name: str, index_type: str = "primary", field_name: str = None):
         if table_name not in self.tables:
             return None
@@ -1093,4 +866,4 @@
         table_info = self.tables[table_name]
         primary_index = table_info["primary_index"]
 
-        return primary_index.scan_all()
+        return primary_index.scan_all()