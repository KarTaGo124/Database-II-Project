import os
from typing import Dict, Any, List, Tuple, Optional
from .record import Table, Record
from .performance_tracker import OperationResult, PerformanceTracker

from ..bplus_tree.bplus_tree_clustered import BPlusTreeClusteredIndex
from ..bplus_tree.bplus_tree_unclustered import BPlusTreeUnclusteredIndex
from ..isam.primary import ISAMPrimaryIndex
from ..obsolete.secondary import ISAMSecondaryIndexINT, ISAMSecondaryIndexCHAR, ISAMSecondaryIndexFLOAT
from ..extendible_hashing.extendible_hashing import ExtendibleHashing
from ..sequential_file.sequential_file import SequentialFile

class DatabaseManager:

    INDEX_TYPES = {
        "SEQUENTIAL": {"primary": True, "secondary": False},
        "ISAM": {"primary": True, "secondary": True},
        "BTREE": {"primary": True, "secondary": True},
        "HASH": {"primary": False, "secondary": True},
        "RTREE": {"primary": False, "secondary": True}
    }

    def __init__(self, database_name: str = "default_db"):
        self.database_name = database_name
        self.tables = {}
        self.base_dir = os.path.join("data", "databases", database_name)
        os.makedirs(self.base_dir, exist_ok=True)

    def create_table(self, table: Table, primary_index_type: str = "ISAM", csv_filename: str = None):
        if not self._validate_primary_index(primary_index_type):
            raise ValueError(f"{primary_index_type} cannot be used as primary index")

        table_name = table.table_name
        if table_name in self.tables:
            raise ValueError(f"Table {table_name} already exists")

        table_info = {
            "table": table,
            "primary_index": None,
            "secondary_indexes": {},
            "primary_type": primary_index_type,
            "csv_filename": csv_filename
        }

        primary_index = self._create_primary_index(
            table, primary_index_type, csv_filename
        )

        if primary_index_type == "SEQUENTIAL":
            extra_fields = {"active": ("BOOL", 1)}
            table_with_active = Table(
                table_name=table.table_name,
                sql_fields=table.sql_fields,
                key_field=table.key_field,
                extra_fields=extra_fields
            )
            table_info["table"] = table_with_active

        table_info["primary_index"] = primary_index
        self.tables[table_name] = table_info
        return True

    def create_index(self, table_name: str, field_name: str, index_type: str, scan_existing: bool = True):
        if table_name not in self.tables:
            raise ValueError(f"Table {table_name} does not exist")

        if not self._validate_secondary_index(index_type):
            raise ValueError(f"{index_type} cannot be used as secondary index")

        table_info = self.tables[table_name]
        table = table_info["table"]

        if field_name == table.key_field:
            raise ValueError(f"Cannot create secondary index on primary key field '{field_name}'")

        field_info = self._get_field_info(table, field_name)
        if not field_info:
            raise ValueError(f"Field {field_name} not found in table {table_name}")

        if field_name in table_info["secondary_indexes"]:
            raise ValueError(f"Index on {field_name} already exists")

        secondary_index = self._create_secondary_index(
            table, field_name, index_type, table_info["csv_filename"]
        )

        table_info["secondary_indexes"][field_name] = {
            "index": secondary_index,
            "type": index_type
        }

        if scan_existing:
            primary_index = table_info["primary_index"]
            if hasattr(primary_index, 'scan_all'):
                try:
                    scan_result = primary_index.scan_all()
                    if hasattr(scan_result, 'data'):
                        existing_records = scan_result.data
                    else:
                        existing_records = scan_result

                    for record in existing_records:
                        # Handle B+ Tree unclustered differently
                        if hasattr(secondary_index, 'insert') and 'BPlusTreeUnclusteredIndex' in str(type(secondary_index)):
                            from ..bplus_tree.bplus_tree_unclustered import RecordPointer
                            # Create a record pointer for the record
                            record_pointer = RecordPointer(0, hash(record.get_key()) % 1000)
                            secondary_index.insert(record, record_pointer)
                        else:
                            secondary_index.insert(record)
                except Exception as e:
                    del table_info["secondary_indexes"][field_name]
                    if hasattr(secondary_index, 'drop_index'):
                        secondary_index.drop_index()
                    raise ValueError(f"Error indexing existing records: {e}")

        return True

    def insert(self, table_name: str, record: Record):
        if table_name not in self.tables:
            raise ValueError(f"Table {table_name} does not exist")

        table_info = self.tables[table_name]
        primary_index = table_info["primary_index"]

        # Handle B+ Tree Clustered insert
        if hasattr(primary_index, 'performance'):
            primary_index.performance.start_operation()
        
        success = primary_index.insert(record)
        
        # Get performance metrics from the B+ Tree
        if hasattr(primary_index, 'performance'):
            primary_result = primary_index.performance.end_operation(success)
        else:
            primary_result = OperationResult(success, 0, 0, 0)

        total_reads = primary_result.disk_reads
        total_writes = primary_result.disk_writes
        total_time = primary_result.execution_time_ms

<<<<<<< HEAD
        breakdown = {
            "primary_metrics": {"reads": primary_result.disk_reads, "writes": primary_result.disk_writes, "time_ms": primary_result.execution_time_ms}
        }

=======
        # Handle secondary indexes
>>>>>>> fe0f3d35
        for field_name, index_info in table_info["secondary_indexes"].items():
            secondary_index = index_info["index"]
            
            # For unclustered B+ Tree, we need to create a RecordPointer
            if hasattr(secondary_index, 'insert') and 'BPlusTreeUnclusteredIndex' in str(type(secondary_index)):
                from ..bplus_tree.bplus_tree_unclustered import RecordPointer
                
                # Start performance tracking
                if hasattr(secondary_index, 'performance'):
                    secondary_index.performance.start_operation()
                
                # Use record's key as pointer (simplified)
                record_pointer = RecordPointer(0, hash(record.get_key()) % 1000)
                success_secondary = secondary_index.insert(record, record_pointer)
                
                # Get performance metrics
                if hasattr(secondary_index, 'performance'):
                    secondary_result = secondary_index.performance.end_operation(success_secondary)
                else:
                    secondary_result = OperationResult(success_secondary, 0, 0, 0)
            else:
                # For other secondary index types that return OperationResult
                secondary_result = secondary_index.insert(record)
            
            total_reads += secondary_result.disk_reads
            total_writes += secondary_result.disk_writes
            total_time += secondary_result.execution_time_ms

            breakdown[f"secondary_metrics_{field_name}"] = {
                "reads": secondary_result.disk_reads,
                "writes": secondary_result.disk_writes,
                "time_ms": secondary_result.execution_time_ms
            }

        return OperationResult(primary_result.data, total_time, total_reads, total_writes, primary_result.rebuild_triggered, breakdown)

    def search(self, table_name: str, value, field_name: str = None):
        if table_name not in self.tables:
            raise ValueError(f"Table {table_name} does not exist")

        table_info = self.tables[table_name]

        if field_name is None:
            primary_index = table_info["primary_index"]
            
            # Start performance tracking for this operation
            if hasattr(primary_index, 'performance'):
                primary_index.performance.start_operation()
            
            # For B+ Tree clustered, search returns Record directly
            if hasattr(primary_index, 'search') and 'BPlusTreeClusteredIndex' in str(type(primary_index)):
                record = primary_index.search(value)
                
                # Get performance metrics
                if hasattr(primary_index, 'performance'):
                    result = primary_index.performance.end_operation([record] if record else [])
                    return result
                else:
                    return OperationResult([record] if record else [], 0, 0, 0)
            else:
                # For other index types that return OperationResult
                result = primary_index.search(value)
                if result.data:
                    return OperationResult([result.data], result.execution_time_ms, result.disk_reads, result.disk_writes)
                else:
                    return OperationResult([], result.execution_time_ms, result.disk_reads, result.disk_writes)

        elif field_name in table_info["secondary_indexes"]:
            secondary_index = table_info["secondary_indexes"][field_name]["index"]
            primary_index = table_info["primary_index"]

<<<<<<< HEAD
            secondary_result = secondary_index.search(value)
            if not secondary_result.data:
                breakdown = {
                    "primary_metrics": {"reads": 0, "writes": 0, "time_ms": 0},
                    "secondary_metrics": {"reads": secondary_result.disk_reads, "writes": secondary_result.disk_writes, "time_ms": secondary_result.execution_time_ms}
                }
                return OperationResult([], secondary_result.execution_time_ms, secondary_result.disk_reads, secondary_result.disk_writes, operation_breakdown=breakdown)

            total_reads = secondary_result.disk_reads
            total_writes = secondary_result.disk_writes
            total_time = secondary_result.execution_time_ms

            primary_lookup_reads = 0
            primary_lookup_writes = 0
            primary_lookup_time = 0

            if secondary_result.data:
                matching_records = []
                for primary_key in secondary_result.data:
                    primary_result = primary_index.search(primary_key)
                    primary_lookup_reads += primary_result.disk_reads
                    primary_lookup_writes += primary_result.disk_writes
                    primary_lookup_time += primary_result.execution_time_ms

                    if primary_result.data:
                        matching_records.append(primary_result.data)

                total_reads += primary_lookup_reads
                total_writes += primary_lookup_writes
                total_time += primary_lookup_time
=======
            # Start performance tracking for secondary index operation
            if hasattr(secondary_index, 'performance'):
                secondary_index.performance.start_operation()

            # For B+ Tree unclustered, search returns RecordPointer directly  
            if hasattr(secondary_index, 'search') and 'BPlusTreeUnclusteredIndex' in str(type(secondary_index)):
                record_pointer = secondary_index.search(value)
                
                # Get performance metrics from secondary index
                if hasattr(secondary_index, 'performance'):
                    secondary_result = secondary_index.performance.end_operation(record_pointer)
                    secondary_time = secondary_result.execution_time_ms
                    secondary_reads = secondary_result.disk_reads
                    secondary_writes = secondary_result.disk_writes
                else:
                    secondary_time = 0
                    secondary_reads = 0
                    secondary_writes = 0

                if not record_pointer:
                    return OperationResult([], secondary_time, secondary_reads, secondary_writes)

                # For simplified implementation, do a full scan and filter by the indexed field value
                if hasattr(primary_index, 'scanAll'):
                    all_records = primary_index.scanAll()
                    matching_records = []
                    for rec in all_records:
                        if rec.get_field_value(field_name) == value:
                            matching_records.append(rec)
                else:
                    matching_records = []
                
                total_time = secondary_time
                total_reads = secondary_reads
                total_writes = secondary_writes
                
                return OperationResult(matching_records, total_time, total_reads, total_writes)
>>>>>>> fe0f3d35
            else:
                # For other secondary index types that return OperationResult
                secondary_result = secondary_index.search(value)
                if not secondary_result.data:
                    return OperationResult([], secondary_result.execution_time_ms, secondary_result.disk_reads, secondary_result.disk_writes)

                total_reads = secondary_result.disk_reads
                total_writes = secondary_result.disk_writes
                total_time = secondary_result.execution_time_ms

                if secondary_result.data:
                    matching_records = []
                    for primary_key in secondary_result.data:
                        if hasattr(primary_index, 'search'):
                            primary_result = primary_index.search(primary_key)
                            # Handle OperationResult vs direct return
                            if hasattr(primary_result, 'data'):
                                if primary_result.data:
                                    matching_records.append(primary_result.data)
                            else:
                                if primary_result:
                                    matching_records.append(primary_result)
                else:
                    matching_records = []

<<<<<<< HEAD
            breakdown = {
                "primary_metrics": {"reads": primary_lookup_reads, "writes": primary_lookup_writes, "time_ms": primary_lookup_time},
                "secondary_metrics": {"reads": secondary_result.disk_reads, "writes": secondary_result.disk_writes, "time_ms": secondary_result.execution_time_ms}
            }

            return OperationResult(matching_records, total_time, total_reads, total_writes, operation_breakdown=breakdown)
=======
                return OperationResult(matching_records, total_time, total_reads, total_writes)
>>>>>>> fe0f3d35

        else:
            table = table_info["table"]
            field_info = self._get_field_info(table, field_name)
            if not field_info:
                raise ValueError(f"Field {field_name} not found in table {table_name}")

            primary_index = table_info["primary_index"]

            if hasattr(primary_index, 'scan_all'):
                primary_index.performance.start_operation()
                all_records = primary_index.scan_all()
                scan_result = primary_index.performance.end_operation(all_records)
            else:
                raise NotImplementedError(f"Full scan not supported for {table_info['primary_type']} index")

            matching_records = []
            for record in all_records:
                record_value = getattr(record, field_name, None)
                if record_value is not None:
                    if hasattr(record_value, 'decode'):
                        record_value = record_value.decode('utf-8').rstrip('\x00').rstrip()
                    else:
                        record_value = str(record_value).rstrip()

                    value_str = value.decode('utf-8').rstrip('\x00').rstrip() if hasattr(value, 'decode') else str(value).rstrip()

                    if record_value == value_str:
                        matching_records.append(record)

            return OperationResult(matching_records, scan_result.execution_time_ms, scan_result.disk_reads, scan_result.disk_writes)

    def range_search(self, table_name: str, start_key, end_key, field_name: str = None):
        if table_name not in self.tables:
            raise ValueError(f"Table {table_name} does not exist")

        table_info = self.tables[table_name]

        if field_name is None:
            primary_index = table_info["primary_index"]
            
            # Start performance tracking for this operation
            if hasattr(primary_index, 'performance'):
                primary_index.performance.start_operation()
            
            # For B+ Tree clustered, range_search returns List[Record] directly
            if hasattr(primary_index, 'range_search') and 'BPlusTreeClusteredIndex' in str(type(primary_index)):
                records = primary_index.range_search(start_key, end_key)
                
                # Get performance metrics
                if hasattr(primary_index, 'performance'):
                    return primary_index.performance.end_operation(records)
                else:
                    return OperationResult(records, 0, 0, 0)
            else:
                # For other index types that return OperationResult
                return primary_index.range_search(start_key, end_key)

        elif field_name in table_info["secondary_indexes"]:
            secondary_info = table_info["secondary_indexes"][field_name]
            secondary_index = secondary_info["index"]
            secondary_type = secondary_info["type"]
            primary_index = table_info["primary_index"]

            if secondary_type == "HASH":
                raise NotImplementedError(f"Range search is not supported for HASH indexes (secondary index on '{field_name}'). Hash indexes are optimized for exact key lookups only.")

<<<<<<< HEAD
            secondary_result = secondary_index.range_search(start_key, end_key)
            if not secondary_result.data:
                breakdown = {
                    "primary_metrics": {"reads": 0, "writes": 0, "time_ms": 0},
                    "secondary_metrics": {"reads": secondary_result.disk_reads, "writes": secondary_result.disk_writes, "time_ms": secondary_result.execution_time_ms}
                }
                return OperationResult([], secondary_result.execution_time_ms, secondary_result.disk_reads, secondary_result.disk_writes, operation_breakdown=breakdown)
=======
            # Start performance tracking for secondary index operation
            if hasattr(secondary_index, 'performance'):
                secondary_index.performance.start_operation()

            # For B+ Tree unclustered, range_search returns List[RecordPointer] directly
            if hasattr(secondary_index, 'range_search') and 'BPlusTreeUnclusteredIndex' in str(type(secondary_index)):
                record_pointers = secondary_index.range_search(start_key, end_key)
                
                # Get performance metrics from secondary index
                if hasattr(secondary_index, 'performance'):
                    secondary_result = secondary_index.performance.end_operation(record_pointers)
                    secondary_time = secondary_result.execution_time_ms
                    secondary_reads = secondary_result.disk_reads
                    secondary_writes = secondary_result.disk_writes
                else:
                    secondary_time = 0
                    secondary_reads = 0
                    secondary_writes = 0
>>>>>>> fe0f3d35

                if not record_pointers:
                    return OperationResult([], secondary_time, secondary_reads, secondary_writes)

<<<<<<< HEAD
            primary_lookup_reads = 0
            primary_lookup_writes = 0
            primary_lookup_time = 0

            if secondary_result.data:
                matching_records = []
                for primary_key in secondary_result.data:
                    primary_result = primary_index.search(primary_key)
                    primary_lookup_reads += primary_result.disk_reads
                    primary_lookup_writes += primary_result.disk_writes
                    primary_lookup_time += primary_result.execution_time_ms

                    if primary_result.data:
                        matching_records.append(primary_result.data)

                total_reads += primary_lookup_reads
                total_writes += primary_lookup_writes
                total_time += primary_lookup_time
=======
                # For simplified implementation, do a full scan and filter by range
                matching_records = []
                if hasattr(primary_index, 'scanAll'):
                    all_records = primary_index.scanAll()
                    for rec in all_records:
                        field_value = rec.get_field_value(field_name)
                        if start_key <= field_value <= end_key:
                            matching_records.append(rec)
                
                total_time = secondary_time
                total_reads = secondary_reads
                total_writes = secondary_writes

                return OperationResult(matching_records, total_time, total_reads, total_writes)
>>>>>>> fe0f3d35
            else:
                # For other secondary index types that return OperationResult
                secondary_result = secondary_index.range_search(start_key, end_key)
                if not secondary_result.data:
                    return OperationResult([], secondary_result.execution_time_ms, secondary_result.disk_reads, secondary_result.disk_writes)

                total_reads = secondary_result.disk_reads
                total_writes = secondary_result.disk_writes
                total_time = secondary_result.execution_time_ms

                if secondary_result.data:
                    matching_records = []
                    for primary_key in secondary_result.data:
                        if hasattr(primary_index, 'search'):
                            primary_result = primary_index.search(primary_key)
                            # Handle OperationResult vs direct return
                            if hasattr(primary_result, 'data'):
                                if primary_result.data:
                                    matching_records.append(primary_result.data)
                            else:
                                if primary_result:
                                    matching_records.append(primary_result)
                else:
                    matching_records = []

<<<<<<< HEAD
            breakdown = {
                "primary_metrics": {"reads": primary_lookup_reads, "writes": primary_lookup_writes, "time_ms": primary_lookup_time},
                "secondary_metrics": {"reads": secondary_result.disk_reads, "writes": secondary_result.disk_writes, "time_ms": secondary_result.execution_time_ms}
            }

            return OperationResult(matching_records, total_time, total_reads, total_writes, operation_breakdown=breakdown)
=======
                return OperationResult(matching_records, total_time, total_reads, total_writes)
>>>>>>> fe0f3d35

        else:
            table = table_info["table"]
            field_info = self._get_field_info(table, field_name)
            if not field_info:
                raise ValueError(f"Field {field_name} not found in table {table_name}")

            primary_index = table_info["primary_index"]

            if hasattr(primary_index, 'scan_all'):
                primary_index.performance.start_operation()
                all_records = primary_index.scan_all()
                scan_result = primary_index.performance.end_operation(all_records)
            else:
                raise NotImplementedError(f"Full scan not supported for {table_info['primary_type']} index")

            matching_records = []
            field_type, _ = field_info

            for record in all_records:
                record_value = getattr(record, field_name, None)
                if record_value is not None:
                    # Manejar tipos de datos apropiadamente
                    if field_type == "FLOAT":
                        # Para FLOAT, comparar como números
                        try:
                            if hasattr(record_value, 'decode'):
                                record_value = float(record_value.decode('utf-8').rstrip('\x00'))
                            else:
                                record_value = float(record_value)
                            start_val = float(start_key)
                            end_val = float(end_key)
                            if start_val <= record_value <= end_val:
                                matching_records.append(record)
                        except (ValueError, TypeError):
                            continue
                    elif field_type == "INT":
                        # Para INT, comparar como enteros
                        try:
                            if hasattr(record_value, 'decode'):
                                record_value = int(record_value.decode('utf-8').rstrip('\x00'))
                            else:
                                record_value = int(record_value)
                            start_val = int(start_key)
                            end_val = int(end_key)
                            if start_val <= record_value <= end_val:
                                matching_records.append(record)
                        except (ValueError, TypeError):
                            continue
                    else:
                        # Para strings/otros tipos, comparar como strings
                        if hasattr(record_value, 'decode'):
                            record_value = record_value.decode('utf-8').rstrip('\x00').rstrip()
                        else:
                            record_value = str(record_value).rstrip()

                        start_str = start_key.decode('utf-8').rstrip('\x00').rstrip() if hasattr(start_key, 'decode') else str(start_key).rstrip()
                        end_str = end_key.decode('utf-8').rstrip('\x00').rstrip() if hasattr(end_key, 'decode') else str(end_key).rstrip()

                        if start_str <= record_value <= end_str:
                            matching_records.append(record)

            matching_records.sort(key=lambda r: getattr(r, field_name))
            return OperationResult(matching_records, scan_result.execution_time_ms, scan_result.disk_reads, scan_result.disk_writes)

    def delete(self, table_name: str, value, field_name: str = None):
        if table_name not in self.tables:
            raise ValueError(f"Table {table_name} does not exist")

        table_info = self.tables[table_name]

        if field_name is None:
            primary_index = table_info["primary_index"]

            search_result = self.search(table_name, value)
            if not search_result.data:
                return OperationResult(False, search_result.execution_time_ms, search_result.disk_reads, search_result.disk_writes)

            record = search_result.data[0]
            total_reads = search_result.disk_reads
            total_writes = search_result.disk_writes
            total_time = search_result.execution_time_ms

            # Handle secondary indexes deletion first
            for fname, index_info in table_info["secondary_indexes"].items():
                secondary_index = index_info["index"]
                
                # Start performance tracking for secondary index operation
                if hasattr(secondary_index, 'performance'):
                    secondary_index.performance.start_operation()
                
                # For B+ Tree unclustered, delete returns bool directly
                if hasattr(secondary_index, 'delete') and 'BPlusTreeUnclusteredIndex' in str(type(secondary_index)):
                    # For unclustered B+ Tree, we need to extract the key from the record for the indexed field
                    field_value = record.get_field_value(fname)
                    success = secondary_index.delete(field_value)
                    
                    # Get performance metrics
                    if hasattr(secondary_index, 'performance'):
                        secondary_result = secondary_index.performance.end_operation(success)
                    else:
                        secondary_result = OperationResult(success, 0, 0, 0)
                else:
                    # For other secondary index types that return OperationResult
                    secondary_result = secondary_index.delete(record)
                
                total_reads += secondary_result.disk_reads
                total_writes += secondary_result.disk_writes
                total_time += secondary_result.execution_time_ms

            # Start performance tracking for primary index operation
            if hasattr(primary_index, 'performance'):
                primary_index.performance.start_operation()

            # Handle primary index deletion
            if hasattr(primary_index, 'delete') and 'BPlusTreeClusteredIndex' in str(type(primary_index)):
                success = primary_index.delete(value)
                
                # Get performance metrics
                if hasattr(primary_index, 'performance'):
                    delete_result = primary_index.performance.end_operation(success)
                else:
                    delete_result = OperationResult(success, 0, 0, 0)
            else:
                # For other primary index types that return OperationResult
                delete_result = primary_index.delete(value)
            
            total_reads += delete_result.disk_reads
            total_writes += delete_result.disk_writes
            total_time += delete_result.execution_time_ms

            return OperationResult(delete_result.data, total_time, total_reads, total_writes, delete_result.rebuild_triggered)

        else:
            search_result = self.search(table_name, value, field_name)

            if not search_result.data:
                return OperationResult(0, search_result.execution_time_ms, search_result.disk_reads, search_result.disk_writes, operation_breakdown=search_result.operation_breakdown)

            deleted_count = 0
            total_reads = search_result.disk_reads
            total_writes = search_result.disk_writes
            total_time = search_result.execution_time_ms

            records_to_delete = search_result.data

            for record in records_to_delete:
                if hasattr(record, 'get_key'):
                    primary_key = record.get_key()

                    for fname, index_info in table_info["secondary_indexes"].items():
                        secondary_index = index_info["index"]
                        secondary_result = secondary_index.delete(record)
                        total_reads += secondary_result.disk_reads
                        total_writes += secondary_result.disk_writes
                        total_time += secondary_result.execution_time_ms

                    primary_delete_result = primary_index.delete(primary_key)
                    total_reads += primary_delete_result.disk_reads
                    total_writes += primary_delete_result.disk_writes
                    total_time += primary_delete_result.execution_time_ms

                    if primary_delete_result.data:
                        deleted_count += 1

            return OperationResult(deleted_count, total_time, total_reads, total_writes, operation_breakdown=search_result.operation_breakdown)

    def range_delete(self, table_name: str, start_key, end_key, field_name: str = None):
        if table_name not in self.tables:
            raise ValueError(f"Table {table_name} does not exist")

        table_info = self.tables[table_name]
        primary_index = table_info["primary_index"]

        search_result = self.range_search(table_name, start_key, end_key, field_name)

        if not search_result.data:
            return OperationResult(0, search_result.execution_time_ms, search_result.disk_reads, search_result.disk_writes, operation_breakdown=search_result.operation_breakdown)

        deleted_count = 0
        total_reads = search_result.disk_reads
        total_writes = search_result.disk_writes
        total_time = search_result.execution_time_ms

        for record in search_result.data:
            if hasattr(record, 'get_key'):
                primary_key = record.get_key()

                for fname, index_info in table_info["secondary_indexes"].items():
                    secondary_index = index_info["index"]
                    secondary_result = secondary_index.delete(record)
                    total_reads += secondary_result.disk_reads
                    total_writes += secondary_result.disk_writes
                    total_time += secondary_result.execution_time_ms

                primary_delete_result = primary_index.delete(primary_key)
                total_reads += primary_delete_result.disk_reads
                total_writes += primary_delete_result.disk_writes
                total_time += primary_delete_result.execution_time_ms

                if primary_delete_result.data:
                    deleted_count += 1

        return OperationResult(deleted_count, total_time, total_reads, total_writes, operation_breakdown=search_result.operation_breakdown)

    def drop_index(self, table_name: str, field_name: str):
        if table_name not in self.tables:
            raise ValueError(f"Table {table_name} does not exist")

        table_info = self.tables[table_name]

        if field_name not in table_info["secondary_indexes"]:
            raise ValueError(f"Index on field '{field_name}' not found in table '{table_name}'")

        secondary_index = table_info["secondary_indexes"][field_name]["index"]

        if hasattr(secondary_index, 'drop_index'):
            removed_files = secondary_index.drop_index()
        else:
            removed_files = []

        del table_info["secondary_indexes"][field_name]
        return removed_files

    def drop_table(self, table_name: str):
        if table_name not in self.tables:
            return False

        table_info = self.tables[table_name]
        removed_files = []

        for field_name, index_info in table_info["secondary_indexes"].items():
            secondary_index = index_info["index"]
            if hasattr(secondary_index, 'drop_index'):
                removed_files.extend(secondary_index.drop_index())

        primary_index = table_info["primary_index"]
        if hasattr(primary_index, 'drop_table'):
            removed_files.extend(primary_index.drop_table())

        del self.tables[table_name]
        return removed_files

    def get_table_info(self, table_name: str):
        if table_name not in self.tables:
            return None

        table_info = self.tables[table_name]
        return {
            "table_name": table_name,
            "primary_type": table_info["primary_type"],
            "secondary_indexes": {
                field_name: index_info["type"]
                for field_name, index_info in table_info["secondary_indexes"].items()
            },
            "field_count": len(table_info["table"].all_fields),
            "csv_filename": table_info.get("csv_filename")
        }

    def list_tables(self):
        return list(self.tables.keys())

    def get_database_stats(self):
        stats = {
            "database_name": self.database_name,
            "table_count": len(self.tables),
            "tables": {}
        }

        for table_name, table_info in self.tables.items():
            table_stats = {
                "primary_type": table_info["primary_type"],
                "secondary_count": len(table_info["secondary_indexes"]),
                "secondary_types": list(table_info["secondary_indexes"].values())
            }

            try:
                primary_index = table_info["primary_index"]
                if hasattr(primary_index, 'scan_all'):
                    records = primary_index.scan_all()
                    table_stats["record_count"] = len(records) if records else 0
                else:
                    table_stats["record_count"] = 0
            except:
                table_stats["record_count"] = 0

            stats["tables"][table_name] = table_stats

        return stats

    def _validate_primary_index(self, index_type: str):
        return self.INDEX_TYPES.get(index_type, {}).get("primary", False)

    def _validate_secondary_index(self, index_type: str):
        return self.INDEX_TYPES.get(index_type, {}).get("secondary", False)

    def _get_field_info(self, table: Table, field_name: str):
        for fname, ftype, fsize in table.all_fields:
            if fname == field_name:
                return (ftype, fsize)
        return None

    def _create_primary_index(self, table: Table, index_type: str, csv_filename: str):
        if index_type == "ISAM":

            primary_dir = os.path.join(self.base_dir, "primary")
            os.makedirs(primary_dir, exist_ok=True)
            primary_filename = os.path.join(primary_dir, "datos.dat")

            return ISAMPrimaryIndex(table, primary_filename)

        elif index_type == "SEQUENTIAL":

            primary_dir = os.path.join(self.base_dir, "primary")
            os.makedirs(primary_dir, exist_ok=True)
            main_filename = os.path.join(primary_dir, "main.dat")
            aux_filename = os.path.join(primary_dir, "aux.dat")

            extra_fields = {"active": ("BOOL", 1)}
            table_with_active = Table(
                table_name=table.table_name,
                sql_fields=table.sql_fields,
                key_field=table.key_field,
                extra_fields=extra_fields
            )
            return SequentialFile(main_filename, aux_filename, table_with_active)

        elif index_type == "BTREE":
            primary_dir = os.path.join(self.base_dir, "primary")
            os.makedirs(primary_dir, exist_ok=True)
            primary_filename = os.path.join(primary_dir, "btree_primary.pkl")
            return BPlusTreeClusteredIndex(
                order=4,
                key_column=table.key_field,
                file_path=primary_filename,
                record_class=Record
            )


        raise NotImplementedError(f"Primary index type {index_type} not implemented yet")

    def _create_secondary_index(self, table: Table, field_name: str, index_type: str, csv_filename: str):
        field_type, field_size = self._get_field_info(table, field_name)

        if index_type == "ISAM":

            secondary_dir = os.path.join(self.base_dir, "secondary")
            os.makedirs(secondary_dir, exist_ok=True)

            table_info = self.tables[table.table_name]
            primary_index = table_info["primary_index"]
            filename = os.path.join(secondary_dir, f"{table.table_name}_{field_name}_isam.dat")

            if field_type == "INT":
                return ISAMSecondaryIndexINT(field_name, primary_index, filename)
            elif field_type == "CHAR":
                return ISAMSecondaryIndexCHAR(field_name, field_size, primary_index, filename)
            elif field_type == "FLOAT":
                return ISAMSecondaryIndexFLOAT(field_name, primary_index, filename)
            else:
                raise NotImplementedError(f"ISAM secondary index para tipo {field_type} no implementado")
        elif index_type == "BTREE":
            secondary_dir = os.path.join(self.base_dir, "secondary")
            os.makedirs(secondary_dir, exist_ok=True)
            
            filename = os.path.join(secondary_dir, f"{table.table_name}_{field_name}_btree.pkl")
            
            return BPlusTreeUnclusteredIndex(
                order=4,
                index_column=field_name,
                file_path=filename
            )
        elif index_type == "HASH":

            secondary_dir = os.path.join(self.base_dir, "secondary")
            os.makedirs(secondary_dir, exist_ok=True)

            data_filename = os.path.join(secondary_dir, f"{table.table_name}_{field_name}")

            return ExtendibleHashing(data_filename, field_name, field_type, field_size, is_primary=False)
        elif index_type == "RTREE":
            raise NotImplementedError(f"R-Tree secondary index not implemented yet")

        raise NotImplementedError(f"Secondary index type {index_type} not implemented yet")

    def get_last_operation_metrics(self, table_name: str, index_type: str = "primary", field_name: str = None):
        if table_name not in self.tables:
            return None

        table_info = self.tables[table_name]

        if index_type == "primary":
            index = table_info["primary_index"]
        elif index_type == "secondary" and field_name:
            if field_name not in table_info["secondary_indexes"]:
                return None
            index = table_info["secondary_indexes"][field_name]["index"]
        else:
            return None

        if hasattr(index, 'performance') and hasattr(index.performance, 'last_result'):
            return index.performance.last_result
        return None

    def extract_metrics_from_result(self, result):
        if isinstance(result, OperationResult):
            return {
                "execution_time_ms": result.execution_time_ms,
                "disk_reads": result.disk_reads,
                "disk_writes": result.disk_writes,
                "total_disk_accesses": result.total_disk_accesses,
                "data": result.data
            }
        return {"data": result, "execution_time_ms": 0, "disk_reads": 0, "disk_writes": 0, "total_disk_accesses": 0}

    def print_operation_summary(self, result, operation_name: str = "Operation"):
        if isinstance(result, OperationResult):
            print(f"{operation_name} completed:")
            print(f"  Time: {result.execution_time_ms:.2f} ms")
            print(f"  Disk accesses: {result.total_disk_accesses} (R:{result.disk_reads}, W:{result.disk_writes})")
        else:
            print(f"{operation_name} completed (no metrics available)")

    def scan_all(self, table_name: str):
        if table_name not in self.tables:
            raise ValueError(f"Table {table_name} does not exist")

        table_info = self.tables[table_name]
        primary_index = table_info["primary_index"]

        return primary_index.scan_all()

<|MERGE_RESOLUTION|>--- conflicted
+++ resolved
@@ -139,14 +139,10 @@
         total_writes = primary_result.disk_writes
         total_time = primary_result.execution_time_ms
 
-<<<<<<< HEAD
         breakdown = {
             "primary_metrics": {"reads": primary_result.disk_reads, "writes": primary_result.disk_writes, "time_ms": primary_result.execution_time_ms}
         }
 
-=======
-        # Handle secondary indexes
->>>>>>> fe0f3d35
         for field_name, index_info in table_info["secondary_indexes"].items():
             secondary_index = index_info["index"]
             
@@ -218,7 +214,6 @@
             secondary_index = table_info["secondary_indexes"][field_name]["index"]
             primary_index = table_info["primary_index"]
 
-<<<<<<< HEAD
             secondary_result = secondary_index.search(value)
             if not secondary_result.data:
                 breakdown = {
@@ -249,80 +244,15 @@
                 total_reads += primary_lookup_reads
                 total_writes += primary_lookup_writes
                 total_time += primary_lookup_time
-=======
-            # Start performance tracking for secondary index operation
-            if hasattr(secondary_index, 'performance'):
-                secondary_index.performance.start_operation()
-
-            # For B+ Tree unclustered, search returns RecordPointer directly  
-            if hasattr(secondary_index, 'search') and 'BPlusTreeUnclusteredIndex' in str(type(secondary_index)):
-                record_pointer = secondary_index.search(value)
-                
-                # Get performance metrics from secondary index
-                if hasattr(secondary_index, 'performance'):
-                    secondary_result = secondary_index.performance.end_operation(record_pointer)
-                    secondary_time = secondary_result.execution_time_ms
-                    secondary_reads = secondary_result.disk_reads
-                    secondary_writes = secondary_result.disk_writes
-                else:
-                    secondary_time = 0
-                    secondary_reads = 0
-                    secondary_writes = 0
-
-                if not record_pointer:
-                    return OperationResult([], secondary_time, secondary_reads, secondary_writes)
-
-                # For simplified implementation, do a full scan and filter by the indexed field value
-                if hasattr(primary_index, 'scanAll'):
-                    all_records = primary_index.scanAll()
-                    matching_records = []
-                    for rec in all_records:
-                        if rec.get_field_value(field_name) == value:
-                            matching_records.append(rec)
-                else:
-                    matching_records = []
-                
-                total_time = secondary_time
-                total_reads = secondary_reads
-                total_writes = secondary_writes
-                
-                return OperationResult(matching_records, total_time, total_reads, total_writes)
->>>>>>> fe0f3d35
-            else:
-                # For other secondary index types that return OperationResult
-                secondary_result = secondary_index.search(value)
-                if not secondary_result.data:
-                    return OperationResult([], secondary_result.execution_time_ms, secondary_result.disk_reads, secondary_result.disk_writes)
-
-                total_reads = secondary_result.disk_reads
-                total_writes = secondary_result.disk_writes
-                total_time = secondary_result.execution_time_ms
-
-                if secondary_result.data:
-                    matching_records = []
-                    for primary_key in secondary_result.data:
-                        if hasattr(primary_index, 'search'):
-                            primary_result = primary_index.search(primary_key)
-                            # Handle OperationResult vs direct return
-                            if hasattr(primary_result, 'data'):
-                                if primary_result.data:
-                                    matching_records.append(primary_result.data)
-                            else:
-                                if primary_result:
-                                    matching_records.append(primary_result)
-                else:
-                    matching_records = []
-
-<<<<<<< HEAD
+            else:
+                matching_records = []
+
             breakdown = {
                 "primary_metrics": {"reads": primary_lookup_reads, "writes": primary_lookup_writes, "time_ms": primary_lookup_time},
                 "secondary_metrics": {"reads": secondary_result.disk_reads, "writes": secondary_result.disk_writes, "time_ms": secondary_result.execution_time_ms}
             }
 
             return OperationResult(matching_records, total_time, total_reads, total_writes, operation_breakdown=breakdown)
-=======
-                return OperationResult(matching_records, total_time, total_reads, total_writes)
->>>>>>> fe0f3d35
 
         else:
             table = table_info["table"]
@@ -390,7 +320,6 @@
             if secondary_type == "HASH":
                 raise NotImplementedError(f"Range search is not supported for HASH indexes (secondary index on '{field_name}'). Hash indexes are optimized for exact key lookups only.")
 
-<<<<<<< HEAD
             secondary_result = secondary_index.range_search(start_key, end_key)
             if not secondary_result.data:
                 breakdown = {
@@ -398,31 +327,11 @@
                     "secondary_metrics": {"reads": secondary_result.disk_reads, "writes": secondary_result.disk_writes, "time_ms": secondary_result.execution_time_ms}
                 }
                 return OperationResult([], secondary_result.execution_time_ms, secondary_result.disk_reads, secondary_result.disk_writes, operation_breakdown=breakdown)
-=======
-            # Start performance tracking for secondary index operation
-            if hasattr(secondary_index, 'performance'):
-                secondary_index.performance.start_operation()
-
-            # For B+ Tree unclustered, range_search returns List[RecordPointer] directly
-            if hasattr(secondary_index, 'range_search') and 'BPlusTreeUnclusteredIndex' in str(type(secondary_index)):
-                record_pointers = secondary_index.range_search(start_key, end_key)
-                
-                # Get performance metrics from secondary index
-                if hasattr(secondary_index, 'performance'):
-                    secondary_result = secondary_index.performance.end_operation(record_pointers)
-                    secondary_time = secondary_result.execution_time_ms
-                    secondary_reads = secondary_result.disk_reads
-                    secondary_writes = secondary_result.disk_writes
-                else:
-                    secondary_time = 0
-                    secondary_reads = 0
-                    secondary_writes = 0
->>>>>>> fe0f3d35
-
-                if not record_pointers:
-                    return OperationResult([], secondary_time, secondary_reads, secondary_writes)
-
-<<<<<<< HEAD
+
+            total_reads = secondary_result.disk_reads
+            total_writes = secondary_result.disk_writes
+            total_time = secondary_result.execution_time_ms
+
             primary_lookup_reads = 0
             primary_lookup_writes = 0
             primary_lookup_time = 0
@@ -441,57 +350,15 @@
                 total_reads += primary_lookup_reads
                 total_writes += primary_lookup_writes
                 total_time += primary_lookup_time
-=======
-                # For simplified implementation, do a full scan and filter by range
+            else:
                 matching_records = []
-                if hasattr(primary_index, 'scanAll'):
-                    all_records = primary_index.scanAll()
-                    for rec in all_records:
-                        field_value = rec.get_field_value(field_name)
-                        if start_key <= field_value <= end_key:
-                            matching_records.append(rec)
-                
-                total_time = secondary_time
-                total_reads = secondary_reads
-                total_writes = secondary_writes
-
-                return OperationResult(matching_records, total_time, total_reads, total_writes)
->>>>>>> fe0f3d35
-            else:
-                # For other secondary index types that return OperationResult
-                secondary_result = secondary_index.range_search(start_key, end_key)
-                if not secondary_result.data:
-                    return OperationResult([], secondary_result.execution_time_ms, secondary_result.disk_reads, secondary_result.disk_writes)
-
-                total_reads = secondary_result.disk_reads
-                total_writes = secondary_result.disk_writes
-                total_time = secondary_result.execution_time_ms
-
-                if secondary_result.data:
-                    matching_records = []
-                    for primary_key in secondary_result.data:
-                        if hasattr(primary_index, 'search'):
-                            primary_result = primary_index.search(primary_key)
-                            # Handle OperationResult vs direct return
-                            if hasattr(primary_result, 'data'):
-                                if primary_result.data:
-                                    matching_records.append(primary_result.data)
-                            else:
-                                if primary_result:
-                                    matching_records.append(primary_result)
-                else:
-                    matching_records = []
-
-<<<<<<< HEAD
+
             breakdown = {
                 "primary_metrics": {"reads": primary_lookup_reads, "writes": primary_lookup_writes, "time_ms": primary_lookup_time},
                 "secondary_metrics": {"reads": secondary_result.disk_reads, "writes": secondary_result.disk_writes, "time_ms": secondary_result.execution_time_ms}
             }
 
             return OperationResult(matching_records, total_time, total_reads, total_writes, operation_breakdown=breakdown)
-=======
-                return OperationResult(matching_records, total_time, total_reads, total_writes)
->>>>>>> fe0f3d35
 
         else:
             table = table_info["table"]
